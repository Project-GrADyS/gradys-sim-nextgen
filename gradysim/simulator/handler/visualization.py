"""
This handler adds visualization to the simulation. It shows regularly updated node positions in a graphical
representation of the simulation. This graphical representation is web-based and can be accessed via a browser
through [this link](https://thlamz.github.io/gradysim-nextgen-visualization/). When the simulation starts running
a WebSocket server is started which the browser connects to. The browser then displays the simulation in a 3D
environment. The visualization is updated regularly with the current node positions and other information.

!!!danger
    The visualization handler uses a separate process to run the WebSocket server, this means that on Windows your
    script will be rerun when the new process starts. This means that any code that should not be run multiple times
    should be put in the `if __name__ == "__main__"` block.
"""

import asyncio
import json
import multiprocessing
import time
import webbrowser
from dataclasses import dataclass
from typing import List, Tuple, TypedDict

import websockets

from gradysim.protocol.position import Position
from gradysim.simulator.event import EventLoop
from gradysim.simulator.handler.interface import INodeHandler
from gradysim.simulator.log import label_node
from gradysim.simulator.node import Node


@dataclass
class VisualizationConfiguration:
    """
    Configuration for the VisualizationHandler
    """

    information_collection_interval: float = 0.01
    """
    Interval in simulation seconds between visualization information update. Beware that this is not the frequency
    at which the visualization is updated in the browser, but the frequency at which data is collected from the 
    running simulation. You can change the broser update frequency with the `update_rate` parameter.
    """

    update_rate: float = 0.05
    """
    Rate in seconds at which the visualization is updated in the browser. This is the frequency at which the browser
    receives the information from the simulation.
    """

    x_range: Tuple[float, float] = (-50, 50)
    """Range of the X axis of the visualization in meters"""

    y_range: Tuple[float, float] = (-50, 50)
    """Range of the Y axis of the visualization in meters"""

    z_range: Tuple[float, float] = (0, 50)
    """Range of the Z axis of the visualization in meters"""

<<<<<<< HEAD
=======
    host: str = "localhost"
    """Host address of the visualization server"""

    port: int = 5678
    """Port that the visualization server will run in"""

    open_browser: bool = False
    """Whether to open the browser automatically when the simulation starts"""


class _InitializationInformation(TypedDict):
    x_range: Tuple[float, float]
    y_range: Tuple[float, float]
    z_range: Tuple[float, float]
    nodes: List[str]


class _VisualizationInformation(TypedDict):
    nodes: List[int]
    positions: List[Position]
    simulation_time: float
    real_time: float
    tracked_variables: List[dict]


>>>>>>> 1c2f7a91
class VisualizationHandler(INodeHandler):
    """
    Adds visualization to the simulation. Shows regularly updated node position and other simulation information
    in a graphical representation of the simulation. The graphical representation is web-based and can be accessed
    via a browser through [this link](https://thlamz.github.io/gradysim-nextgen-visualization/).

    The visualization handler uses a separate process to run the WebSocket server, this means that on Windows your
    script will be rerun when the new process starts. This means that any code that should not be run multiple times
    should be put in the `if __name__ == "__main__"` block.
    """
    _event_loop: EventLoop
    _nodes: List[Node]
    _information: _VisualizationInformation
    _information_thread: multiprocessing.Process
    _start_time: float

    def __init__(self, configuration: VisualizationConfiguration = VisualizationConfiguration()):
        """
        Constructs the visualization handler.

        Args:
            configuration: Configuration for the visualization handler. If not set all default values will be used.
        """
        self._nodes = []

        # Current simulation information shared with the visualization server
        manager = multiprocessing.Manager()
        self._information = manager.dict()

        self._configuration = configuration
        
    @staticmethod
    def get_label() -> str:
        return "visualization"

    def inject(self, event_loop: EventLoop) -> None:
        self._event_loop = event_loop

        self._event_loop.schedule_event(self._event_loop.current_time + self._configuration.information_collection_interval,
                                        self._report_information,
                                        "Visualization")

    def initialize(self) -> None:
        initialization_information = {
            "x_range": self._configuration.x_range,
            "y_range": self._configuration.y_range,
            "z_range": self._configuration.z_range,
            "nodes": [label_node(node) for node in self._nodes],
        }

        # Initialize with precise CPU timestamp of simulation's start
        # does not use event loop
        self._start_time = time.time()

        self._information_thread = multiprocessing.Process(target=_visualization_thread,
                                                           args=(self._configuration,
                                                                 initialization_information,
                                                                 self._information,))
        self._information_thread.start()

    def finalize(self) -> None:
        self._information_thread.terminate()

    def register_node(self, node: Node) -> None:
        self._nodes.append(node)

<<<<<<< HEAD
    def _initialize_plot(self):
        plt.ion()
        plt.show()

        # Initialize the figure and 3D axes
        self._fig = plt.figure()
        self._ax = self._fig.add_subplot(111, projection='3d')
        self._ax.set_xlim(*self._configuration.x_range)
        self._ax.set_ylim(*self._configuration.y_range)
        self._ax.set_zlim(*self._configuration.z_range)
    
    def _update_plot(self):
        plt.cla()
        self._ax.scatter(
            [node.position[0] for node in self._nodes],
            [node.position[1] for node in self._nodes],
            [node.position[2] for node in self._nodes],
        )

        self._ax.set_xlim(*self._configuration.x_range)
        self._ax.set_ylim(*self._configuration.y_range)
        self._ax.set_zlim(*self._configuration.z_range)

        for node in self._nodes:
            self._ax.text(node.position[0], node.position[1],node.position[2], '%s' % (node.id), size=20, zorder=1, color='k')
        
        plt.draw()
        plt.pause(0.001)

        self._event_loop.schedule_event(self._event_loop.current_time + self._configuration.update_rate,
                                        self._update_plot,
                                        "Visualization")
=======
    def _report_information(self) -> None:
        self._information["nodes"] = [node.id for node in self._nodes]
        self._information["positions"] = [node.position for node in self._nodes]
        self._information["simulation_time"] = self._event_loop.current_time
        self._information["real_time"] = time.time() - self._start_time
        self._information["tracked_variables"] = \
            [node.protocol_encapsulator.protocol.provider.tracked_variables.copy() for node in self._nodes]

        self._event_loop.schedule_event(
            self._event_loop.current_time + self._configuration.information_collection_interval,
            self._report_information,
            "Visualization"
        )


def _visualization_thread(config: VisualizationConfiguration,
                          init_data: _InitializationInformation,
                          information: _VisualizationInformation) -> None:
    """
    Visualization server thread that runs the WebSocket server and broadcasts the simulation information to
    connected clients.

    Args:
        config: Visualization handler's configuration
        init_data: Initial information about the simulation to send to the client
        information: Current information about the simulation to send to the client

    Returns:

    """
    websocket_connections = set()

    async def register(websocket: websockets.WebSocketServerProtocol):
        websocket_connections.add(websocket)
        try:
            await websocket.send(json.dumps(init_data.copy()))
            await websocket.wait_closed()
        finally:
            websocket_connections.remove(websocket)

    async def update_information():
        while True:
            websockets.broadcast(websocket_connections, json.dumps(information.copy()))
            await asyncio.sleep(config.update_rate)

    async def main():
        async with websockets.serve(register, config.host, config.port):
            if config.open_browser:
                webbrowser.open("https://thlamz.github.io/gradysim-nextgen-visualization/")

            await update_information()

    asyncio.run(main())
>>>>>>> 1c2f7a91
<|MERGE_RESOLUTION|>--- conflicted
+++ resolved
@@ -56,8 +56,6 @@
     z_range: Tuple[float, float] = (0, 50)
     """Range of the Z axis of the visualization in meters"""
 
-<<<<<<< HEAD
-=======
     host: str = "localhost"
     """Host address of the visualization server"""
 
@@ -83,7 +81,6 @@
     tracked_variables: List[dict]
 
 
->>>>>>> 1c2f7a91
 class VisualizationHandler(INodeHandler):
     """
     Adds visualization to the simulation. Shows regularly updated node position and other simulation information
@@ -150,40 +147,6 @@
     def register_node(self, node: Node) -> None:
         self._nodes.append(node)
 
-<<<<<<< HEAD
-    def _initialize_plot(self):
-        plt.ion()
-        plt.show()
-
-        # Initialize the figure and 3D axes
-        self._fig = plt.figure()
-        self._ax = self._fig.add_subplot(111, projection='3d')
-        self._ax.set_xlim(*self._configuration.x_range)
-        self._ax.set_ylim(*self._configuration.y_range)
-        self._ax.set_zlim(*self._configuration.z_range)
-    
-    def _update_plot(self):
-        plt.cla()
-        self._ax.scatter(
-            [node.position[0] for node in self._nodes],
-            [node.position[1] for node in self._nodes],
-            [node.position[2] for node in self._nodes],
-        )
-
-        self._ax.set_xlim(*self._configuration.x_range)
-        self._ax.set_ylim(*self._configuration.y_range)
-        self._ax.set_zlim(*self._configuration.z_range)
-
-        for node in self._nodes:
-            self._ax.text(node.position[0], node.position[1],node.position[2], '%s' % (node.id), size=20, zorder=1, color='k')
-        
-        plt.draw()
-        plt.pause(0.001)
-
-        self._event_loop.schedule_event(self._event_loop.current_time + self._configuration.update_rate,
-                                        self._update_plot,
-                                        "Visualization")
-=======
     def _report_information(self) -> None:
         self._information["nodes"] = [node.id for node in self._nodes]
         self._information["positions"] = [node.position for node in self._nodes]
@@ -236,5 +199,4 @@
 
             await update_information()
 
-    asyncio.run(main())
->>>>>>> 1c2f7a91
+    asyncio.run(main())