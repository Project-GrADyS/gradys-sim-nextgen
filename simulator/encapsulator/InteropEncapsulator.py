--- conflicted
+++ resolved
@@ -1,52 +1,48 @@
-from typing import List, Type
-
-from simulator.encapsulator.IEncapsulator import IEncapsulator
-from simulator.messages.CommunicationCommand import CommunicationCommand
-from simulator.messages.MobilityCommand import MobilityCommand
-from simulator.messages.Telemetry import Telemetry
-from simulator.protocols.IProtocol import IProtocol
-from simulator.provider.InteropProvider import InteropProvider, Consequence
-
-
-class InteropEncapsulator(IEncapsulator):
-    provider: InteropProvider
-
-    @classmethod
-    def encapsulate(cls, protocol: Type[IProtocol]):
-        encapsulator = cls()
-
-        encapsulator.provider = InteropProvider()
-        encapsulator.protocol = protocol.instantiate(encapsulator.provider)
-        return encapsulator
-
-    def _collect_consequences(self) -> List[Consequence]:
-        consequences = self.provider.consequences
-        self.provider.consequences = []
-        return consequences
-
-    def set_timestamp(self, timestamp: float):
-        self.provider.timestamp = timestamp
-
-    def initialize(self, stage: int) -> List[Consequence]:
-        self.protocol.initialize(stage)
-        return self._collect_consequences()
-
-    def handle_timer(self, timer: dict) -> List[Consequence]:
-        self.protocol.handle_timer(timer)
-        return self._collect_consequences()
-
-<<<<<<< HEAD
-    def handle_packet(self, message: str) -> List[_Consequence]:
-=======
-    def handle_packet(self, message: dict) -> List[Consequence]:
->>>>>>> 37fef220
-        self.protocol.handle_packet(message)
-        return self._collect_consequences()
-
-    def handle_telemetry(self, telemetry: Telemetry) -> List[Consequence]:
-        self.protocol.handle_telemetry(telemetry)
-        return self._collect_consequences()
-
-    def finish(self) -> List[Consequence]:
-        self.protocol.finish()
-        return self._collect_consequences()
+from typing import List, Type
+
+from simulator.encapsulator.IEncapsulator import IEncapsulator
+from simulator.messages.CommunicationCommand import CommunicationCommand
+from simulator.messages.MobilityCommand import MobilityCommand
+from simulator.messages.Telemetry import Telemetry
+from simulator.protocols.IProtocol import IProtocol
+from simulator.provider.InteropProvider import InteropProvider, Consequence
+
+
+class InteropEncapsulator(IEncapsulator):
+    provider: InteropProvider
+
+    @classmethod
+    def encapsulate(cls, protocol: Type[IProtocol]):
+        encapsulator = cls()
+
+        encapsulator.provider = InteropProvider()
+        encapsulator.protocol = protocol.instantiate(encapsulator.provider)
+        return encapsulator
+
+    def _collect_consequences(self) -> List[Consequence]:
+        consequences = self.provider.consequences
+        self.provider.consequences = []
+        return consequences
+
+    def set_timestamp(self, timestamp: float):
+        self.provider.timestamp = timestamp
+
+    def initialize(self, stage: int) -> List[Consequence]:
+        self.protocol.initialize(stage)
+        return self._collect_consequences()
+
+    def handle_timer(self, timer: dict) -> List[Consequence]:
+        self.protocol.handle_timer(timer)
+        return self._collect_consequences()
+
+    def handle_packet(self, message: str) -> List[_Consequence]:
+        self.protocol.handle_packet(message)
+        return self._collect_consequences()
+
+    def handle_telemetry(self, telemetry: Telemetry) -> List[Consequence]:
+        self.protocol.handle_telemetry(telemetry)
+        return self._collect_consequences()
+
+    def finish(self) -> List[Consequence]:
+        self.protocol.finish()
+        return self._collect_consequences()